{
  "tasks": [
    {
      "label": "compile extension",
      "type": "shell",
      // "script": " echo",
      "command": "echo && yarn webpack",
      "options": {
        // "cwd": "${workspaceRoot}",
      },
      "group": {
        "kind": "build",
        "isDefault": true
      }
    },
    {
      "label": "compile tests",
      "type": "shell",
<<<<<<< HEAD
      "command": "yarn pretest",
=======
      // "script": " echo",
      "command": "echo && yarn pretest",
      "options": {
        // "cwd": "${workspaceRoot}",
      },
>>>>>>> 9af23b7a
      "group": {
        "kind": "build",
        "isDefault": true
      }
<<<<<<< HEAD
    }
=======
    },
>>>>>>> 9af23b7a
  ]
}<|MERGE_RESOLUTION|>--- conflicted
+++ resolved
@@ -1,38 +1,30 @@
-{
-  "tasks": [
-    {
-      "label": "compile extension",
-      "type": "shell",
-      // "script": " echo",
-      "command": "echo && yarn webpack",
-      "options": {
-        // "cwd": "${workspaceRoot}",
-      },
-      "group": {
-        "kind": "build",
-        "isDefault": true
-      }
-    },
-    {
-      "label": "compile tests",
-      "type": "shell",
-<<<<<<< HEAD
-      "command": "yarn pretest",
-=======
-      // "script": " echo",
-      "command": "echo && yarn pretest",
-      "options": {
-        // "cwd": "${workspaceRoot}",
-      },
->>>>>>> 9af23b7a
-      "group": {
-        "kind": "build",
-        "isDefault": true
-      }
-<<<<<<< HEAD
-    }
-=======
-    },
->>>>>>> 9af23b7a
-  ]
+{
+  "tasks": [
+    {
+      "label": "compile extension",
+      "type": "shell",
+      // "script": " echo",
+      "command": "echo && yarn webpack",
+      "options": {
+        // "cwd": "${workspaceRoot}",
+      },
+      "group": {
+        "kind": "build",
+        "isDefault": true
+      }
+    },
+    {
+      "label": "compile tests",
+      "type": "shell",
+      // "script": " echo",
+      "command": "echo && yarn pretest",
+      "options": {
+        // "cwd": "${workspaceRoot}",
+      },
+      "group": {
+        "kind": "build",
+        "isDefault": true
+      }
+    },
+  ]
 }
{
  "name": "stm32-for-vscode",
  "displayName": "stm32-for-vscode",
  "description": "An extension for: setting up, compiling, uploading and debugging STM32 applications",
  "version": "3.1.5",
  "engines": {
    "vscode": "^1.44.0"
  },
  "license": "MIT",
  "author": {
    "name": "Bureau Moeilijke Dingen",
    "email": "bureau@moeilijkedingen.nl",
    "url": "https://bmd.studio"
  },
  "icon": "media/STM32-for-VSCode-logo.png",
  "keywords": [
    "STM32",
    "stm",
    "Nucleo",
    "CubeMX"
  ],
  "publisher": "bmd",
  "repository": "https://github.com/bmd-studio/stm32-for-vscode",
  "categories": [
    "Other"
  ],
  "activationEvents": [
    "onCommand:stm32-for-vscode.build",
    "onCommand:stm32-for-vscode.flash",
    "onCommand:stm32-for-vscode.cleanBuild",
    "onCommand:stm32-for-vscode.buildTest",
    "onCommand:stm32-for-vscode.setProgrammer",
    "onCommand:stm32-for-vscode.importCubeIDEProject",
    "stm32-for-vscode.installBuildTools",
    "workspaceContains:*.ioc",
    "workspaceContains:STM32-for-VSCode.config.yaml",
    "onView:stm32ForVSCodeCommands",
    "onCommand:stm32-for-vscode.openExtension"
  ],
  "main": "./dist/extension.js",
  "contributes": {
    "taskDefinitions": [
      {
        "type": "STM32",
        "required": [],
        "properties": {}
      }
    ],
    "viewsContainers": {
      "activitybar": [
        {
          "id": "stm32-for-vscode-commands",
          "icon": "media/STM32-for-VSCode-logo.svg",
          "title": "STM32 For VSCode",
          "when": "stm32ForVSCodeReady"
        }
      ]
    },
    "views": {
      "stm32-for-vscode-commands": [
        {
          "id": "stm32ForVSCodeCommands",
          "name": "STM32 For VSCode commands",
          "contextualTitle": "STM32 For VSCode commands",
          "when": "stm32ForVSCodeReady"
        }
      ]
    },
    "viewsWelcome": [
      {
        "view": "stm32ForVSCodeCommands",
        "contents": "One or more build tools have not been found. Either let them be installed automatically or manually enter the path to these build tools\n[Enter path to build tools](command:stm32-for-vscode.openSettings)\n[Install Build tools](command:stm32-for-vscode.installBuildTools)\n[Check Build tools](command:stm32-for-vscode.checkBuildTools)"
      }
    ],
    "commands": [
      {
        "command": "stm32-for-vscode.importCubeIDEProject",
        "title": "STM32: Import CubeIDEProject"
      },
      {
        "command": "stm32-for-vscode.build",
        "title": "STM32: Build STM32 project"
      },
      {
        "command": "stm32-for-vscode.flash",
        "title": "STM32: Build and flash to an STM32 platform"
      },
      {
        "command": "stm32-for-vscode.cleanBuild",
        "title": "STM32: Build clean STM32 project"
      },
      {
        "command": "stm32-for-vscode.installBuildTools",
        "title": "STM32: Install all the build tools for the STM32 for VSCode extension"
      },
      {
        "command": "stm32-for-vscode.openSettings",
        "title": "STM32: Open the settings editor for STM32 for VSCode"
      },
      {
        "command": "stm32-for-vscode.checkBuildTools",
        "title": "STM32: Check if the required build tools are present for STM32 for VSCode"
      },
      {
        "command": "stm32-for-vscode.openExtension",
        "title": "STM32: Open the STM32 for VSCode extension"
      },
      {
        "command": "stm32-for-vscode.setProgrammer",
        "title": "STM32: Set programmer for the STM32 chip"
      }
    ],
    "configuration": {
      "type": "object",
      "title": "STM32 for VSCode configuration",
      "properties": {
        "stm32-for-vscode.openOCDPath": {
          "type": "string",
          "default": "",
          "description": "Path to openOCD, will use the one in PATH or the cortex-debug settings automatically"
        },
        "stm32-for-vscode.makePath": {
          "type": "string",
          "default": "",
          "description": "Path to the make executable (e.g. make or ~/usr/bin/make), will use the one in PATH as standard."
        },
        "stm32-for-vscode.armToolchainPath": {
          "type": "string",
          "default": "",
          "description": "Path to the GCC Arm Toolchain (prefix arm-none-eabi) to use, will use the one in PATH or the cortex-debug settings as default"
        }
      }
    }
  },
  "extensionDependencies": [
    "marus25.cortex-debug"
  ],
  "scripts": {
    "test": "node ./out/test/runTest.js",
    "coverage": "nyc --exclude=.vscode-test --exclude=src/test/**  yarn run test",
    "vscode:prepublish": "yarn webpack",
    "compile": "tsc --alwaysStrict true -p ./",
    "compile:test": "tsc -p ./ ",
    "webpack": "webpack --mode development",
    "lint": "eslint src --ext ts",
    "watch": "tsc -watch -p ./",
    "prewebpack": "yarn run lint",
    "pretest": "rm -rf ./out/test && yarn run compile:test && yarn run lint",
    "watch:tests": "watch \"yarn test\" ./src --wait=10",
    "generate-docs": "typedoc --out docs src"
  },
  "devDependencies": {
    "@babel/cli": "^7.6.0",
    "@babel/core": "^7.6.0",
    "@babel/preset-env": "^7.6.0",
    "@types/axios": "^0.14.0",
    "@types/chai": "^4.2.11",
    "@types/chai-as-promised": "^7.1.2",
    "@types/decompress": "^4.2.3",
    "@types/glob": "^7.1.1",
    "@types/lodash": "^4.14.170",
    "@types/micromatch": "^4.0.1",
    "@types/mocha": "^8.2.2",
    "@types/node": "^15.12.4",
    "@types/sinon": "^10.0.2",
    "@types/strip-comments": "^2.0.0",
    "@types/unzipper": "^0.10.3",
    "@types/vscode": "^1.44",
    "@types/xml2js": "^0.4.9",
    "@typescript-eslint/eslint-plugin": "^4.1.1",
    "@typescript-eslint/parser": "^4.1.1",
    "babel-core": "^6.26.3",
    "babel-loader": "^8.0.6",
    "babel-polyfill": "^6.26.0",
    "babel-preset-es2015": "^6.24.1",
    "chai": "^4.2.0",
    "chai-as-promised": "^7.1.1",
    "eslint": "^7.9.0",
    "eslint-config-airbnb-base": "^14.2.1",
    "eslint-plugin-import": "^2.17.2",
    "glob": "^7.1.6",
    "mocha": "^9.0.1",
    "nyc": "^15.1.0",
    "sinon": "^11.1.1",
    "ts-loader": "^9.2.3",
    "typedoc": "^0.21.5",
    "typescript": "^4.0.2",
<<<<<<< HEAD
    "watch": "^1.0.2",
=======
    "vscode-test": "^1.5.1",
    "watch": "^0.13.0",
>>>>>>> 03bdb1ee
    "webpack": "^5.40.0",
    "webpack-cli": "^4.7.2"
  },
  "dependencies": {
    "@vscode/test-electron": "^1.6.2",
    "axios": "^0.21.2",
    "cpp-include": "^1.1.1",
    "decompress": "^4.2.1",
    "json5": "^2.1.0",
    "lodash": "^4.17.20",
    "micromatch": "^4.0.2",
    "node-gzip": "^1.1.2",
    "recursive-readdir": "^2.2.2",
    "shelljs": "^0.8.4",
    "strip-comments": "^2.0.1",
    "xml2js": "^0.4.23",
    "yaml": "^1.10.0"
  },
  "taskDefinitions": {}
}<|MERGE_RESOLUTION|>--- conflicted
+++ resolved
@@ -185,12 +185,7 @@
     "ts-loader": "^9.2.3",
     "typedoc": "^0.21.5",
     "typescript": "^4.0.2",
-<<<<<<< HEAD
     "watch": "^1.0.2",
-=======
-    "vscode-test": "^1.5.1",
-    "watch": "^0.13.0",
->>>>>>> 03bdb1ee
     "webpack": "^5.40.0",
     "webpack-cli": "^4.7.2"
   },

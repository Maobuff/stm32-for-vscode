{
  "name": "stm32-for-vscode",
  "displayName": "stm32-for-vscode",
  "description": "An extension for: setting up, compiling, uploading and debugging STM32 applications",
<<<<<<< HEAD
  "version": "3.1.1",
=======
  "version": "3.1.2",
>>>>>>> b43cc664
  "engines": {
    "vscode": "^1.44.0"
  },
  "license": "MIT",
  "author": {
    "name": "Bureau Moeilijke Dingen",
    "email": "bureau@moeilijkedingen.nl",
    "url": "https://bmd.studio"
  },
  "icon": "media/STM32-for-VSCode-logo.png",
  "keywords": [
    "STM32",
    "stm",
    "Nucleo",
    "CubeMX"
  ],
  "publisher": "bmd",
  "repository": "https://github.com/bmd-studio/stm32-for-vscode",
  "categories": [
    "Other"
  ],
  "activationEvents": [
    "onCommand:stm32-for-vscode.build",
    "onCommand:stm32-for-vscode.flash",
    "onCommand:stm32-for-vscode.cleanBuild",
    "onCommand:stm32-for-vscode.buildTest",
    "onCommand:stm32-for-vscode.setProgrammer",
    "stm32-for-vscode.installBuildTools",
    "workspaceContains:*.ioc",
    "workspaceContains:STM32-for-VSCode.config.yaml",
    "onView:stm32ForVSCodeCommands",
    "onCommand:stm32-for-vscode.openExtension"
  ],
  "main": "./dist/extension.js",
  "contributes": {
    "taskDefinitions": [
      {
        "type": "STM32",
        "required": [],
        "properties": {}
      }
    ],
    "viewsContainers": {
      "activitybar": [
        {
          "id": "stm32-for-vscode-commands",
          "icon": "media/STM32-for-VSCode-logo.svg",
          "title": "STM32 For VSCode",
          "when": "stm32ForVSCodeReady"
        }
      ]
    },
    "views": {
      "stm32-for-vscode-commands": [
        {
          "id": "stm32ForVSCodeCommands",
          "name": "STM32 For VSCode commands",
          "contextualTitle": "STM32 For VSCode commands",
          "when": "stm32ForVSCodeReady"
        }
      ]
    },
    "viewsWelcome": [
      {
        "view": "stm32ForVSCodeCommands",
        "contents": "One or more build tools have not been found. Either let them be installed automatically or manually enter the path to these build tools\n[Enter path to build tools](command:stm32-for-vscode.openSettings)\n[Install Build tools](command:stm32-for-vscode.installBuildTools)\n[Check Build tools](command:stm32-for-vscode.checkBuildTools)"
      }
    ],
    "commands": [
      {
        "command": "stm32-for-vscode.build",
        "title": "STM32: Build STM32 project"
      },
      {
        "command": "stm32-for-vscode.flash",
        "title": "STM32: Build and flash to an STM32 platform"
      },
      {
        "command": "stm32-for-vscode.cleanBuild",
        "title": "STM32: Build clean STM32 project"
      },
      {
        "command": "stm32-for-vscode.installBuildTools",
        "title": "STM32: Install all the build tools for the STM32 for VSCode extension"
      },
      {
        "command": "stm32-for-vscode.openSettings",
        "title": "STM32: Open the settings editor for STM32 for VSCode"
      },
      {
        "command": "stm32-for-vscode.checkBuildTools",
        "title": "STM32: Check if the required build tools are present for STM32 for VSCode"
      },
      {
        "command": "stm32-for-vscode.openExtension",
        "title": "STM32: Open the STM32 for VSCode extension"
      },
      {
        "command": "stm32-for-vscode.setProgrammer",
        "title": "STM32: Set programmer for the STM32 chip"
      }
    ],
    "configuration": {
      "type": "object",
      "title": "STM32 for VSCode configuration",
      "properties": {
        "stm32-for-vscode.openOCDPath": {
          "type": "string",
          "default": "",
          "description": "Path to openOCD, will use the one in PATH or the cortex-debug settings automatically"
        },
        "stm32-for-vscode.makePath": {
          "type": "string",
          "default": "",
          "description": "Path to the make executable (e.g. make or ~/usr/bin/make), will use the one in PATH as standard."
        },
        "stm32-for-vscode.armToolchainPath": {
          "type": "string",
          "default": "",
          "description": "Path to the GCC Arm Toolchain (prefix arm-none-eabi) to use, will use the one in PATH or the cortex-debug settings as default"
        }
      }
    }
  },
  "extensionDependencies": [
    "marus25.cortex-debug"
  ],
  "scripts": {
    "test": "node ./out/test/runTest.js",
    "coverage": "nyc --exclude=.vscode-test --exclude=src/test/**  yarn run test",
    "vscode:prepublish": "yarn webpack",
    "compile": "tsc --alwaysStrict true -p ./",
    "compile:test": "tsc --noImplicitUseStrict true -p ./ ",
    "webpack": "webpack --mode development",
    "lint": "eslint src --ext ts",
    "watch": "tsc -watch -p ./",
    "prewebpack": "yarn run lint",
    "pretest": "rm -rf ./out/test && yarn run compile:test && yarn run lint",
    "watch:tests": "watch \"yarn test\" ./src --wait=10"
  },
  "devDependencies": {
    "@babel/cli": "^7.6.0",
    "@babel/core": "^7.6.0",
    "@babel/preset-env": "^7.6.0",
    "@types/axios": "^0.14.0",
    "@types/chai": "^4.2.11",
    "@types/chai-as-promised": "^7.1.2",
    "@types/decompress": "^4.2.3",
    "@types/glob": "^7.1.1",
    "@types/lodash": "^4.14.170",
    "@types/micromatch": "^4.0.1",
    "@types/mocha": "^8.2.2",
    "@types/node": "^15.12.4",
    "@types/sinon": "^10.0.2",
    "@types/strip-comments": "^2.0.0",
    "@types/unzipper": "^0.10.3",
    "@types/vscode": "^1.44",
    "@typescript-eslint/eslint-plugin": "^4.1.1",
    "@typescript-eslint/parser": "^4.1.1",
    "babel-core": "^6.26.3",
    "babel-loader": "^8.0.6",
    "babel-polyfill": "^6.26.0",
    "babel-preset-es2015": "^6.24.1",
    "chai": "^4.2.0",
    "chai-as-promised": "^7.1.1",
    "eslint": "^7.9.0",
    "eslint-config-airbnb-base": "^14.2.1",
    "eslint-plugin-import": "^2.17.2",
    "glob": "^7.1.6",
    "mocha": "^9.0.1",
    "nyc": "^15.1.0",
    "sinon": "^11.1.1",
    "ts-loader": "^9.2.3",
    "typescript": "^4.0.2",
    "vscode-test": "^1.5.1",
    "watch": "^1.0.2",
    "webpack": "^5.40.0",
    "webpack-cli": "^4.7.2"
  },
  "dependencies": {
    "axios": "^0.21.0",
    "cpp-include": "^1.1.1",
    "decompress": "^4.2.1",
    "json5": "^2.1.0",
    "lodash": "^4.17.20",
    "micromatch": "^4.0.2",
    "node-gzip": "^1.1.2",
    "recursive-readdir": "^2.2.2",
    "shelljs": "^0.8.4",
    "strip-comments": "^2.0.1",
    "yaml": "^1.10.0"
  },
  "taskDefinitions": {}
}<|MERGE_RESOLUTION|>--- conflicted
+++ resolved
@@ -2,11 +2,7 @@
   "name": "stm32-for-vscode",
   "displayName": "stm32-for-vscode",
   "description": "An extension for: setting up, compiling, uploading and debugging STM32 applications",
-<<<<<<< HEAD
-  "version": "3.1.1",
-=======
   "version": "3.1.2",
->>>>>>> b43cc664
   "engines": {
     "vscode": "^1.44.0"
   },

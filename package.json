<<<<<<< HEAD
{
  "name": "stm32-for-vscode",
  "displayName": "stm32-for-vscode",
  "description": "An extension for: setting up, compiling, uploading and debugging STM32 applications",
  "version": "2.2.4",
  "engines": {
    "vscode": "^1.44.0"
  },
  "license": "MIT",
  "author": {
    "name": "Bureau Moeilijke Dingen",
    "email": "bureau@moeilijkedingen.nl",
    "url": "https://bmd.studio"
  },
  "icon": "icon.png",
  "keywords": [
    "STM32",
    "stm",
    "Nucleo",
    "CubeMX"
  ],
  "publisher": "bmd",
  "repository": "https://github.com/bmd-studio/stm32-for-vscode",
  "categories": [
    "Other"
  ],
  "activationEvents": [
    "onCommand:stm32-for-vscode.build",
    "onCommand:stm32-for-vscode.flash",
    "onCommand:stm32-for-vscode.cleanBuild",
    "onCommand:stm32-for-vscode.buildTest"
  ],
  "main": "./dist/extension.js",
  "contributes": {
    "taskDefinitions": [
      {
        "type": "STM32",
        "required": [],
        "properties": {}
      }
    ],
    "commands": [
      {
        "command": "stm32-for-vscode.build",
        "title": "Build STM32 project"
      },
      {
        "command": "stm32-for-vscode.flash",
        "title": "Build and flash to an STM32 platform"
      },
      {
        "command": "stm32-for-vscode.cleanBuild",
        "title": "Build clean STM32 project"
      }
    ],
    "configuration": {
      "type": "object",
      "title": "STM32 for VSCode configuration",
      "properties": {
        "stm32-for-vscode.openOCDPath": {
          "type": "string",
          "default": "",
          "description": "Path to openOCD, will use the one in PATH or the cortex-debug settings automatically"
        },
        "stm32-for-vscode.makePath": {
          "type": "string",
          "default": "",
          "description": "Path to make, will use the one in PATH as standard."
        },
        "stm32-for-vscode.armToolchainPath": {
          "type": "string",
          "default": "",
          "description": "Path to the GCC Arm Toolchain (prefix arm-none-eabi) to use, will use the one in PATH or the cortex-debug settings as default"
        },
        "stm32-for-vscode.openOCDInterface": {
          "type": "string",
          "default": "interface/stlink.cfg",
          "description": "The standard programmer to be used for erasing, flashing and debugging. The standard for STM32 nucleo, discovery and eval boards is: interface/stlink.cfg"
        }
      }
    }
  },
  "extensionDependencies": [
    "marus25.cortex-debug"
  ],
  "scripts": {
    "test": "node ./out/test/runTest.js",
    "coverage": "nyc --exclude=.vscode-test --exclude=src/test/**  yarn run test",
    "vscode:prepublish": "yarn webpack",
    "compile": "tsc -p ./",
    "webpack": "webpack --mode development",
    "lint": "eslint src --ext ts",
    "watch": "tsc -watch -p ./",
    "prewebpack": "yarn run lint",
    "pretest": "yarn run compile && yarn run lint"
  },
  "devDependencies": {
    "@babel/cli": "^7.6.0",
    "@babel/core": "^7.6.0",
    "@babel/preset-env": "^7.6.0",
    "@types/chai": "^4.2.11",
    "@types/chai-as-promised": "^7.1.2",
    "@types/glob": "^7.1.1",
    "@types/mocha": "^5.2.6",
    "@types/node": "^10.12.21",
    "@types/sinon": "^9.0.1",
    "@types/vscode": "1.38",
    "@typescript-eslint/eslint-plugin": "^2.34.0",
    "@typescript-eslint/parser": "^2.34.0",
    "babel-core": "^6.26.3",
    "babel-loader": "^8.0.6",
    "babel-polyfill": "^6.26.0",
    "babel-preset-es2015": "^6.24.1",
    "chai": "^4.2.0",
    "chai-as-promised": "^7.1.1",
    "eslint": "^5.16.0",
    "eslint-config-airbnb-base": "^13.1.0",
    "eslint-plugin-import": "^2.17.2",
    "glob": "^7.1.4",
    "mocha": "^7.1.2",
    "nyc": "^15.1.0",
    "sinon": "^7.4.2",
    "ts-loader": "^6.2.1",
    "typescript": "^3.9.7",
    "vscode-test": "^1.5.1",
    "webpack": "^4.39.3",
    "webpack-cli": "^3.3.2"
  },
  "dependencies": {
    "@types/lodash": "^4.14.149",
    "cpp-include": "^1.1.1",
    "ignore": "^5.1.4",
    "json5": "^2.1.0",
    "lodash": "^4.17.20",
    "recursive-readdir": "^2.2.2",
    "shelljs": "^0.8.4",
    "strip-comments": "^2.0.1"
  },
  "taskDefinitions": {}
}
=======
{
  "name": "stm32-for-vscode",
  "displayName": "stm32-for-vscode",
  "description": "An extension for: setting up, compiling, uploading and debugging STM32 applications",
  "version": "3.0.0",
  "engines": {
    "vscode": "^1.44.0"
  },
  "license": "MIT",
  "author": {
    "name": "Bureau Moeilijke Dingen",
    "email": "bureau@moeilijkedingen.nl",
    "url": "https://bmd.studio"
  },
  "icon": "media/STM32-for-VSCode-logo.png",
  "keywords": [
    "STM32",
    "stm",
    "Nucleo",
    "CubeMX"
  ],
  "publisher": "bmd",
  "repository": "https://github.com/bmd-studio/stm32-for-vscode",
  "categories": [
    "Other"
  ],
  "activationEvents": [
    "onCommand:stm32-for-vscode.build",
    "onCommand:stm32-for-vscode.flash",
    "onCommand:stm32-for-vscode.cleanBuild",
    "onCommand:stm32-for-vscode.buildTest",
    "onCommand:stm32-for-vscode.setProgrammer",
    "workspaceContains:*.ioc",
    "workspaceContains:STM32-for-VSCode.config.yaml",
    "onView:stm32ForVSCodeCommands",
    "onCommand:stm32-for-vscode.openExtension"
  ],
  "main": "./dist/extension.js",
  "contributes": {
    "taskDefinitions": [
      {
        "type": "STM32",
        "required": [],
        "properties": {}
      }
    ],
    "viewsContainers": {
      "activitybar": [
        {
          "id": "stm32-for-vscode-commands",
          "icon": "media/STM32-for-VSCode-logo.svg",
          "title": "STM32 For VSCode",
          "when": "stm32ForVSCodeReady"
        }
      ]
    },
    "views": {
      "stm32-for-vscode-commands": [
        {
          "id": "stm32ForVSCodeCommands",
          "name": "STM32 For VSCode commands",
          "contextualTitle": "STM32 For VSCode commands",
          "when": "stm32ForVSCodeReady"
        }
      ]
    },
    "viewsWelcome": [
      {
        "view": "stm32ForVSCodeCommands",
        "contents": "One or more build tools have not been found. Either let them be installed automatically or manually enter the path to these build tools\n[Enter path to build tools](command:stm32-for-vscode.openSettings)\n[Install Build tools](command:stm32-for-vscode.installBuildTools)\n[Check Build tools](command:stm32-for-vscode.checkBuildTools)"
      }
    ],
    "commands": [
      {
        "command": "stm32-for-vscode.build",
        "title": "Build STM32 project"
      },
      {
        "command": "stm32-for-vscode.flash",
        "title": "Build and flash to an STM32 platform"
      },
      {
        "command": "stm32-for-vscode.cleanBuild",
        "title": "Build clean STM32 project"
      },
      {
        "command": "stm32-for-vscode.installBuildTools",
        "title": "Install all the build tools for the STM32 for VSCode extension"
      },
      {
        "command": "stm32-for-vscode.openSettings",
        "title": "Open the settings editor for STM32 for VSCode"
      },
      {
        "command": "stm32-for-vscode.checkBuildTools",
        "title": "Check if the required build tools are present for STM32 for VSCode"
      },
      {
        "command": "stm32-for-vscode.openExtension",
        "title": "Open the STM32 for VSCode extension"
      },
      {
        "command": "stm32-for-vscode.setProgrammer",
        "title": "Set programmer for the STM32 chip"
      }
    ],
    "configuration": {
      "type": "object",
      "title": "STM32 for VSCode configuration",
      "properties": {
        "stm32-for-vscode.openOCDPath": {
          "type": "string",
          "default": "",
          "description": "Path to openOCD, will use the one in PATH or the cortex-debug settings automatically"
        },
        "stm32-for-vscode.makePath": {
          "type": "string",
          "default": "",
          "description": "Path to the make executable (e.g. make or ~/usr/bin/make), will use the one in PATH as standard."
        },
        "stm32-for-vscode.armToolchainPath": {
          "type": "string",
          "default": "",
          "description": "Path to the GCC Arm Toolchain (prefix arm-none-eabi) to use, will use the one in PATH or the cortex-debug settings as default"
        }
      }
    }
  },
  "extensionDependencies": [
    "marus25.cortex-debug"
  ],
  "scripts": {
    "test": "node ./out/test/runTest.js",
    "coverage": "nyc --exclude=.vscode-test --exclude=src/test/**  yarn run test",
    "vscode:prepublish": "yarn webpack",
    "compile": "tsc --alwaysStrict true -p ./",
    "compile:test": "tsc --noImplicitUseStrict true -p ./ ",
    "webpack": "webpack --mode development",
    "lint": "eslint src --ext ts",
    "watch": "tsc -watch -p ./",
    "prewebpack": "yarn run lint",
    "pretest": "rm -rf ./out/test && yarn run compile:test && yarn run lint",
    "watch:tests": "watch \"yarn test\" ./src --wait=10"
  },
  "devDependencies": {
    "@babel/cli": "^7.6.0",
    "@babel/core": "^7.6.0",
    "@babel/preset-env": "^7.6.0",
    "@types/chai": "^4.2.11",
    "@types/chai-as-promised": "^7.1.2",
    "@types/glob": "^7.1.1",
    "@types/micromatch": "^4.0.1",
    "@types/mocha": "^5.2.6",
    "@types/node": "^10.12.21",
    "@types/sinon": "^9.0.1",
    "@types/vscode": "1.38",
    "@typescript-eslint/eslint-plugin": "^2.34.0",
    "@typescript-eslint/parser": "^2.34.0",
    "@xpack-dev-tools/openocd": "0.10.0-14.3",
    "babel-core": "^6.26.3",
    "babel-loader": "^8.0.6",
    "babel-polyfill": "^6.26.0",
    "babel-preset-es2015": "^6.24.1",
    "chai": "^4.2.0",
    "chai-as-promised": "^7.1.1",
    "eslint": "^5.16.0",
    "eslint-config-airbnb-base": "^13.1.0",
    "eslint-plugin-import": "^2.17.2",
    "glob": "^7.1.6",
    "mocha": "^7.1.2",
    "nyc": "^15.1.0",
    "sinon": "^7.4.2",
    "ts-loader": "^6.2.1",
    "typescript": "^3.9.7",
    "vscode-test": "^1.5.1",
    "watch": "^1.0.2",
    "webpack": "^4.39.3",
    "webpack-cli": "^3.3.2"
  },
  "dependencies": {
    "@types/axios": "^0.14.0",
    "@types/lodash": "^4.14.149",
    "@types/unzipper": "^0.10.3",
    "axios": "^0.21.0",
    "cpp-include": "^1.1.1",
    "json5": "^2.1.0",
    "lodash": "^4.17.20",
    "micromatch": "^4.0.2",
    "node-gzip": "^1.1.2",
    "recursive-readdir": "^2.2.2",
    "shelljs": "^0.8.4",
    "strip-comments": "^2.0.1",
    "unzipper": "^0.10.11",
    "yaml": "^1.10.0"
  },
  "taskDefinitions": {}
}
>>>>>>> 9af23b7a
<|MERGE_RESOLUTION|>--- conflicted
+++ resolved
@@ -1,145 +1,3 @@
-<<<<<<< HEAD
-{
-  "name": "stm32-for-vscode",
-  "displayName": "stm32-for-vscode",
-  "description": "An extension for: setting up, compiling, uploading and debugging STM32 applications",
-  "version": "2.2.4",
-  "engines": {
-    "vscode": "^1.44.0"
-  },
-  "license": "MIT",
-  "author": {
-    "name": "Bureau Moeilijke Dingen",
-    "email": "bureau@moeilijkedingen.nl",
-    "url": "https://bmd.studio"
-  },
-  "icon": "icon.png",
-  "keywords": [
-    "STM32",
-    "stm",
-    "Nucleo",
-    "CubeMX"
-  ],
-  "publisher": "bmd",
-  "repository": "https://github.com/bmd-studio/stm32-for-vscode",
-  "categories": [
-    "Other"
-  ],
-  "activationEvents": [
-    "onCommand:stm32-for-vscode.build",
-    "onCommand:stm32-for-vscode.flash",
-    "onCommand:stm32-for-vscode.cleanBuild",
-    "onCommand:stm32-for-vscode.buildTest"
-  ],
-  "main": "./dist/extension.js",
-  "contributes": {
-    "taskDefinitions": [
-      {
-        "type": "STM32",
-        "required": [],
-        "properties": {}
-      }
-    ],
-    "commands": [
-      {
-        "command": "stm32-for-vscode.build",
-        "title": "Build STM32 project"
-      },
-      {
-        "command": "stm32-for-vscode.flash",
-        "title": "Build and flash to an STM32 platform"
-      },
-      {
-        "command": "stm32-for-vscode.cleanBuild",
-        "title": "Build clean STM32 project"
-      }
-    ],
-    "configuration": {
-      "type": "object",
-      "title": "STM32 for VSCode configuration",
-      "properties": {
-        "stm32-for-vscode.openOCDPath": {
-          "type": "string",
-          "default": "",
-          "description": "Path to openOCD, will use the one in PATH or the cortex-debug settings automatically"
-        },
-        "stm32-for-vscode.makePath": {
-          "type": "string",
-          "default": "",
-          "description": "Path to make, will use the one in PATH as standard."
-        },
-        "stm32-for-vscode.armToolchainPath": {
-          "type": "string",
-          "default": "",
-          "description": "Path to the GCC Arm Toolchain (prefix arm-none-eabi) to use, will use the one in PATH or the cortex-debug settings as default"
-        },
-        "stm32-for-vscode.openOCDInterface": {
-          "type": "string",
-          "default": "interface/stlink.cfg",
-          "description": "The standard programmer to be used for erasing, flashing and debugging. The standard for STM32 nucleo, discovery and eval boards is: interface/stlink.cfg"
-        }
-      }
-    }
-  },
-  "extensionDependencies": [
-    "marus25.cortex-debug"
-  ],
-  "scripts": {
-    "test": "node ./out/test/runTest.js",
-    "coverage": "nyc --exclude=.vscode-test --exclude=src/test/**  yarn run test",
-    "vscode:prepublish": "yarn webpack",
-    "compile": "tsc -p ./",
-    "webpack": "webpack --mode development",
-    "lint": "eslint src --ext ts",
-    "watch": "tsc -watch -p ./",
-    "prewebpack": "yarn run lint",
-    "pretest": "yarn run compile && yarn run lint"
-  },
-  "devDependencies": {
-    "@babel/cli": "^7.6.0",
-    "@babel/core": "^7.6.0",
-    "@babel/preset-env": "^7.6.0",
-    "@types/chai": "^4.2.11",
-    "@types/chai-as-promised": "^7.1.2",
-    "@types/glob": "^7.1.1",
-    "@types/mocha": "^5.2.6",
-    "@types/node": "^10.12.21",
-    "@types/sinon": "^9.0.1",
-    "@types/vscode": "1.38",
-    "@typescript-eslint/eslint-plugin": "^2.34.0",
-    "@typescript-eslint/parser": "^2.34.0",
-    "babel-core": "^6.26.3",
-    "babel-loader": "^8.0.6",
-    "babel-polyfill": "^6.26.0",
-    "babel-preset-es2015": "^6.24.1",
-    "chai": "^4.2.0",
-    "chai-as-promised": "^7.1.1",
-    "eslint": "^5.16.0",
-    "eslint-config-airbnb-base": "^13.1.0",
-    "eslint-plugin-import": "^2.17.2",
-    "glob": "^7.1.4",
-    "mocha": "^7.1.2",
-    "nyc": "^15.1.0",
-    "sinon": "^7.4.2",
-    "ts-loader": "^6.2.1",
-    "typescript": "^3.9.7",
-    "vscode-test": "^1.5.1",
-    "webpack": "^4.39.3",
-    "webpack-cli": "^3.3.2"
-  },
-  "dependencies": {
-    "@types/lodash": "^4.14.149",
-    "cpp-include": "^1.1.1",
-    "ignore": "^5.1.4",
-    "json5": "^2.1.0",
-    "lodash": "^4.17.20",
-    "recursive-readdir": "^2.2.2",
-    "shelljs": "^0.8.4",
-    "strip-comments": "^2.0.1"
-  },
-  "taskDefinitions": {}
-}
-=======
 {
   "name": "stm32-for-vscode",
   "displayName": "stm32-for-vscode",
@@ -336,5 +194,4 @@
     "yaml": "^1.10.0"
   },
   "taskDefinitions": {}
-}
->>>>>>> 9af23b7a
+}
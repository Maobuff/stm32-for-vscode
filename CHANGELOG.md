--- conflicted
+++ resolved
@@ -1,264 +1,261 @@
-# Changelog
-
-## [Unreleased]
-### Added
-	- Add support for unit testing.
-	- Create a way to embed these types of projects into a CI/CD environment
-<<<<<<< HEAD
-	- Full support for CubeIDE imports.
-
-## [3.2.5] - 2023-03-25
-### Fixed
-- Issue #150: hot fix for makefile generation issues due to feature added by #143.
-=======
-	- Add -fno-rtti and -fno-exceptions as default for C++ builds.
-	- Add option to select installation location for the tooling.
->>>>>>> 7e04f8fe
-## [3.2.4] - 2023-03-24 
-### Fixed
- - Issue #139: Fixed issue where after generation something went wrong with getting new information from the makefile.
- - Better SVD file finding using Levenstein distance.
- - Issue #147: Fixed issue where build tools were not installing due to pre-installed node.
-### Added
- - Issue #143: Added support for capitalized assembly file extensions (.S) as it is required for AzureRTOS.
-
-## [3.2.3] - 2022-11-14 
-### Addded
-	- Issue #101 & #119: Added make flags to the configuration file. This allows to add the --silent flag to the build and to prevent output mixing on parallel compilation.
-### Fixed
-	- Issue #116: Fixed issue where the STM32 configuration file would silently delete if there was something wrong while parsing the yaml file.
-	- c_cpp_properties.json would have reflect the current configuration. Changed it so it is regenerated upon each new build.
-	- Issues #125: Issue with the openocd configuration for the STM32l0 line. With thanks to: signorettae.
-	- Issue #91: LIBS variabel in the cube generated makefile was not read correctly.
-## [3.2.2] - 2022-06-29
-### Fixed
- - Fixed Issue #96: Fixed issue where debugging for C++ gave no source file error due to missing debugging flags.
- - Fix: SVD was added as a configuration file to the debugging configuration. Is now added to the specific SVDFile key.
- - Issue #108 Fix: clean build failed when already cleaned. Now check for this and throws an error when cleaning fails, but continuous to build.
-### Added
- - Issue #94: Extension will try and find the SVD file for the specific MCU, add it to the workspace folder and add it to the cortex-debug launch configuration.
- - Added attach debug configuration
- - Issue #109: Added custom makefile rule option to the STM32-for-VSCode.config.yaml file which allows for custom makefile rules to be included.
-	
-## [3.2.1] - 2022-03-08
-### Fixed
- - Issue #97: Fixed issue where the default values of fpu and float-abi were not correct. These are now left empty and will not be included as compiler flags when not set.
-
-## [3.2.0] - 2022-02-21
-### Added
- - Added importer for STM32CubeIDE projects and example projects.
-
-### Fixed
- - Issue #94: Switched from stlink to the MCU device type in the device field when configuring cortex-debug.
- - Issue #88: Not mixing C++ flags and C flags anymore while compiling. They are now separate in the makefile.
-## [3.1.5] - 2021-11-18
-### Added
-- Issue #89: Added automatic main.cpp generation with a main.c file, if the language is set to .cpp
-### Fixed
- - Issue #81: added extra check to see if the openocd paths are correctly setup, however the settings should not be added anyhow when the extension does not start.
- - Issue #88: separated c and cpp flags, however upon getting information from the makefile it does add the c Definitions to the cpp definitions.
-## [3.1.4] - 2021-07-27
-### Added
- - Issue #77: Added .cc extension inclusion for c++ build files.
-
-## [3.1.3] - 2021-07-11
-### Added
- - Issue #76: Added support for installation of tools on the Apple M1 macs
- - Default search paths for include directories in the source directories, as this is often standard practice to embed folders with additional code in there.
-
-### Fixed
- - Fixed configuration not updating or generating when the build failed.
-## [3.1.2] - 2021-06-23
-### Changes
- - Reverted to standard node/npx cache, as this worked for powershell but not for command addressing.
- - Issue #74: Additional c/cxx/assembly flags from the configuration file were not included in the final makefile. This has been fixed.
-## [3.1.1] - 2021-06-19
-### Fixed
- - There was an issue with the npx/npm cache which did not have read/write permissions when no earlier version of node was installed. This has been fixed.
-## [3.1.0] - 2021-06-16
-### Added
-	- Issue #73: Added support for a separate input definition file in the config file.
-### Changes
- - Added the STM32: prefix to all the STM32 for VSCode commands.
-## [3.0.7] - 2021-05-22
-### Fixed
- - Issue #69: replaced space with underscore when spaces are present in a target.
- - Issue #70: Launch and tasks configurations are not overwritten anymore when present. 
-## [3.0.6] - 2021-05-06
-### Fixed
-	- Issue #65: There were issue with building on linux due to pathing, sudo when installing make. This has been fixed with this update.
-## [3.0.5] - 2021-22-04
-### Fixed
- - Issue #55 persisted. Due to not implementing a fix besides the make command. The pathing issues were also present when using makefile commands like flash and clean.
- - Issue #64: Compile errors and warning were not added to the problem window. Fixed this using a problem matcher in the intermediate task.
- - Issue where the extension would not startup due to an internal error which originated from searching for available build tools.
-## [3.0.4] - 2021-17-04
-### Fixed
- - Issue #55 persisted. Now there is an explicit check on powershell and it adapts the command specifically for powershell.
- - Issue #62 and issue #63 Assembly flags were not passed along to the final makefile. They now are
- - There was an issue where some additional default values were not passed along when building for the first time.
- - Installation of node on Linux and darwin failed due to decompression issues. This has been fixed by using a different package.
- - Could not find npx after installation, due to windows having npx in the root folder of the node download and osx and linux have them in the bin folder.
-## [3.0.3] - 2021-15-04
-### Fixed
- - Issue #61 makefile was always required. Fix this so compilation is possible with only using the config file.
- - The config file did not take over the target name from the makefile. It now does.
- - Issue #59 commented that non restricted -j could freeze systems on compilation. Now set it to a max of 16.
-## [3.0.2] - 2021-15-04
-### Fixed
- - Issue #55 (revisited) powershell was still giving issue due to path escaping not working. Solved this by switching to CMD when available.
-### Added
- - Issue #59 Added -j flag to make so it will compile in parallel and in turn compile faster.
-
-## [3.0.1] - 2021-14-04
-### Fixed
- - Issue #55 escaped path for make did not work. Fixed this on top of this the full path is always used with make.
- - Issue #56 Old versions of node gave issues upon installation. Now the newest version is always used.
- - Issue #57 There was an issue where it would not update the global settings, but instead update settings.json.
-## [3.0.0] - 2021-10-04
-Major upgrade from the previous version. The major changes are that a config file is added, so a project does not need a Makefile to work.
-On top of this a new menu is introduced, which has build, clean build, flash, debug and change programmer commands.
-On top of this a lot of the internal structure has changes so it should be more robust.
-### Added
- - Added a separate file for config options of the whole project
- - Added a way to install all the build tools at once for STM32 for VSCode (Issue #26)
- - Added an initial start-up check for Build tools
- - Added a way to switch programmer using a quick pick.
- - Added a side menu for STM32 for VSCode which activates when an .ioc file or an STM32-for-VSCode.config.yaml file is present.
- - Issue #21 Added optimization arguments to the project configuration file.
- - Issue #29 added support for static library inclusion in the config file.
- - Issue #39 custom file locations can be added using the project configuration file.
-
-### Changes
- - Openocd is now configured using and openocd.cfg file, which gives the user more freedom to change settings. (Issue #37)
-
-### Fixed
- - A lot of minor fixes that went a long with refactoring most of the code base
- - Added support for space escaping in the openocd and arm toolchain path in the makefile.
- - Issue where it did not include libraries from the makefile (Issue #29)
- - Fixed issue #41 by using a posix path in the makefile and adding space escaping.
- - Fixed Issue #44 where the build task could not be tracked. The cause seemed to be an unresolved Promise.
- - Fixed issue #47 compiler path was not added to c_cpp_properties.
- - Fixed and issue where non floating point MCUs would not compile.
-
-## [2.2.4] - 2020-09-09
-### Fixed
- - Issue #35 when adding the stdc++ library to the original makefile it did not take the ++ part
-
-## [2.2.3] - 2020-09-08
-### Fixed
- - Fixed issue where the makefile did not respond well to relative paths for the gcc compiler.
-
-## [2.2.2] - 2020-09-07
-### Fixed
- - Issue #25: Added absolute compiler path to c_cpp_properties.json
-
-## [2.2.1] - 2020-09-07
-### Added
- - Issue #11 & Issue #33 : Add support for different programmers.
-	
-## [2.2.0] - 2020-09-04
-### Fixed
- - Issue #32: Switched to g++ linker when linking C++ project.
- - Issue with clean build on Windows where the remove command did not work
- - Issue #25: Buggy IntelliSense, removed compiler in the c_cpp_properties.json, intellisense works fine without it.
- - Issue #32: Did not use g++ linker when compiling library files. It now uses g++ linker when compiling C++
-
-### Added
-- Added support for new STM32 Devices in OpenOCD 0.10.0-20200310 (merge request #18 by seancsi)
-- Issue #22: Added support for the advanced project structure.
-- Support for libraries and automatic inclusion in libs directory (with support from seancsi)
-- Merge #31: Added github actions for testing (thanks to klaygomes)
-- Added testing to a lot of files to speed up feature implementation and stability.
-
-## [2.1.5] - 2020-03-13
-### Fixed
- - Issue #15: Fixed overwrite off c_cpp_properties and retained added folders.
- - Make exits before completion. This makes debugger not act on the new file.
- - Fixed issue where deeper inclusions in Src or Inc did not have forward slash in windows
-
-### Added
-- Issue #9: Add an .stmignore file for ignoring globs.
-- Automatically ignore files in test and example in the lib folder (using default .stmignore file).
-
-## [2.0.5] - 2019-11-25
-### Fixed
- - Fixed issue where the launch, c_cpp_properties and task files would not be created.
-
-## [2.0.4] - 2019-11-02
-### Fixed
- - Fixed issue with clean build on linux (merged fix from Bonnee)
- - Fixed autogenerated debug configuration fail
- - Fixed Build terminal won't open again
-
-## [2.0.3] - 2019-10-28
-### Fixed
- - Fixed an issue where the extension would not startup on flash
-
-## [2.0.2] - 2019-10-20
-### Fixed
- - Fix addition of main.c on windows machines during a .cpp project
- - Fix compilation issues when using STM32L031
-
-### Changed
- - Switch from regular fs to VSCode's workspace fs
-
-## [2.0.1] - 2019-10-15
-### Fixed
- - Fixed issue which could potentially crash the requirements check
- - Fixed bug for not writing launch and json files when the .vscode folder was not present.
- - Fixed issue with not showing pop-up for tools on Windows.
- - Fixed path seperators are different on windows, copied style of STM32Cube generated makefile
- - Fixed issue where sub directories of library files are not added on Windows, because of path seperators
-
-## [2.0.0] - 2019-10-07
-### Added
- - Added support for task compilation using the build in extension commands.
- - Added support for problem matching while compiling for STM.
- - Added download link in the tool missing pop-up.
- - Added brew install on OSX for the tool missing pop-up. 
- - Added apt-get for linux for the tool missing pop-up.
- - Added add path for the tool missing pop-up.
- - Added full support to add the tool path in the extension settings.
- - Added support to auto configure cortex-debug settings.
- - Added internal tests for the extension.
- - Added auto intellisense management for STM32 projects.
-
-### Changed
-- Stricter adherence to Src, Inc and Lib folders.
-- Libraries are added through the definition in the makefile for faster compilation and to not include superfluous .c files
-- Packaged the app.
-
-### Removed
- - Removed dependency on the external STM32 for VSCode CLI.
- - Removed dependency on the external ST-Flash tool.
-
-## [1.8.6] - 2017-07-30
-### Added
-
-### Changed
-
-### Fixed
- - Because of packaging things went awry. Fixed through not using the package
-
-## [1.8.1] - 2017-07-30
-### Added
-
-### Changed
-
-### Fixed
- - Packaging needed entry point in package.json to be changed.
-
-## [1.8.0] - 2017-07-23
-### Added
- - Added support for Cortex-Debug configuration file for debugging.
- - Added support for main.cpp file in conjunction with a main.c file, it will auto compile for the main.cpp [EXPERIMENTAL]
-
-### Changed
- - Stopped overwriting makefile and created stm32make file instead.
- - Stopped checking for requirements in the build CLI.
-
-### Fixed
- - Stopped adding unnecessary .h files in includes.
- - Stopped unnecessary remake of makefile.
- - Fixed NPM package vulnerabilities.
+# Changelog
+
+## [Unreleased]
+### Added
+	- Add support for unit testing.
+	- Create a way to embed these types of projects into a CI/CD environment
+	- Full support for CubeIDE imports.
+	- Add -fno-rtti and -fno-exceptions as default for C++ builds.
+	- Add option to select installation location for the tooling.
+
+## [3.2.5] - 2023-03-25
+### Fixed
+- Issue #150: hot fix for makefile generation issues due to feature added by #143.
+## [3.2.4] - 2023-03-24 
+### Fixed
+ - Issue #139: Fixed issue where after generation something went wrong with getting new information from the makefile.
+ - Better SVD file finding using Levenstein distance.
+ - Issue #147: Fixed issue where build tools were not installing due to pre-installed node.
+### Added
+ - Issue #143: Added support for capitalized assembly file extensions (.S) as it is required for AzureRTOS.
+
+## [3.2.3] - 2022-11-14 
+### Addded
+	- Issue #101 & #119: Added make flags to the configuration file. This allows to add the --silent flag to the build and to prevent output mixing on parallel compilation.
+### Fixed
+	- Issue #116: Fixed issue where the STM32 configuration file would silently delete if there was something wrong while parsing the yaml file.
+	- c_cpp_properties.json would have reflect the current configuration. Changed it so it is regenerated upon each new build.
+	- Issues #125: Issue with the openocd configuration for the STM32l0 line. With thanks to: signorettae.
+	- Issue #91: LIBS variabel in the cube generated makefile was not read correctly.
+## [3.2.2] - 2022-06-29
+### Fixed
+ - Fixed Issue #96: Fixed issue where debugging for C++ gave no source file error due to missing debugging flags.
+ - Fix: SVD was added as a configuration file to the debugging configuration. Is now added to the specific SVDFile key.
+ - Issue #108 Fix: clean build failed when already cleaned. Now check for this and throws an error when cleaning fails, but continuous to build.
+### Added
+ - Issue #94: Extension will try and find the SVD file for the specific MCU, add it to the workspace folder and add it to the cortex-debug launch configuration.
+ - Added attach debug configuration
+ - Issue #109: Added custom makefile rule option to the STM32-for-VSCode.config.yaml file which allows for custom makefile rules to be included.
+	
+## [3.2.1] - 2022-03-08
+### Fixed
+ - Issue #97: Fixed issue where the default values of fpu and float-abi were not correct. These are now left empty and will not be included as compiler flags when not set.
+
+## [3.2.0] - 2022-02-21
+### Added
+ - Added importer for STM32CubeIDE projects and example projects.
+
+### Fixed
+ - Issue #94: Switched from stlink to the MCU device type in the device field when configuring cortex-debug.
+ - Issue #88: Not mixing C++ flags and C flags anymore while compiling. They are now separate in the makefile.
+## [3.1.5] - 2021-11-18
+### Added
+- Issue #89: Added automatic main.cpp generation with a main.c file, if the language is set to .cpp
+### Fixed
+ - Issue #81: added extra check to see if the openocd paths are correctly setup, however the settings should not be added anyhow when the extension does not start.
+ - Issue #88: separated c and cpp flags, however upon getting information from the makefile it does add the c Definitions to the cpp definitions.
+## [3.1.4] - 2021-07-27
+### Added
+ - Issue #77: Added .cc extension inclusion for c++ build files.
+
+## [3.1.3] - 2021-07-11
+### Added
+ - Issue #76: Added support for installation of tools on the Apple M1 macs
+ - Default search paths for include directories in the source directories, as this is often standard practice to embed folders with additional code in there.
+
+### Fixed
+ - Fixed configuration not updating or generating when the build failed.
+## [3.1.2] - 2021-06-23
+### Changes
+ - Reverted to standard node/npx cache, as this worked for powershell but not for command addressing.
+ - Issue #74: Additional c/cxx/assembly flags from the configuration file were not included in the final makefile. This has been fixed.
+## [3.1.1] - 2021-06-19
+### Fixed
+ - There was an issue with the npx/npm cache which did not have read/write permissions when no earlier version of node was installed. This has been fixed.
+## [3.1.0] - 2021-06-16
+### Added
+	- Issue #73: Added support for a separate input definition file in the config file.
+### Changes
+ - Added the STM32: prefix to all the STM32 for VSCode commands.
+## [3.0.7] - 2021-05-22
+### Fixed
+ - Issue #69: replaced space with underscore when spaces are present in a target.
+ - Issue #70: Launch and tasks configurations are not overwritten anymore when present. 
+## [3.0.6] - 2021-05-06
+### Fixed
+	- Issue #65: There were issue with building on linux due to pathing, sudo when installing make. This has been fixed with this update.
+## [3.0.5] - 2021-22-04
+### Fixed
+ - Issue #55 persisted. Due to not implementing a fix besides the make command. The pathing issues were also present when using makefile commands like flash and clean.
+ - Issue #64: Compile errors and warning were not added to the problem window. Fixed this using a problem matcher in the intermediate task.
+ - Issue where the extension would not startup due to an internal error which originated from searching for available build tools.
+## [3.0.4] - 2021-17-04
+### Fixed
+ - Issue #55 persisted. Now there is an explicit check on powershell and it adapts the command specifically for powershell.
+ - Issue #62 and issue #63 Assembly flags were not passed along to the final makefile. They now are
+ - There was an issue where some additional default values were not passed along when building for the first time.
+ - Installation of node on Linux and darwin failed due to decompression issues. This has been fixed by using a different package.
+ - Could not find npx after installation, due to windows having npx in the root folder of the node download and osx and linux have them in the bin folder.
+## [3.0.3] - 2021-15-04
+### Fixed
+ - Issue #61 makefile was always required. Fix this so compilation is possible with only using the config file.
+ - The config file did not take over the target name from the makefile. It now does.
+ - Issue #59 commented that non restricted -j could freeze systems on compilation. Now set it to a max of 16.
+## [3.0.2] - 2021-15-04
+### Fixed
+ - Issue #55 (revisited) powershell was still giving issue due to path escaping not working. Solved this by switching to CMD when available.
+### Added
+ - Issue #59 Added -j flag to make so it will compile in parallel and in turn compile faster.
+
+## [3.0.1] - 2021-14-04
+### Fixed
+ - Issue #55 escaped path for make did not work. Fixed this on top of this the full path is always used with make.
+ - Issue #56 Old versions of node gave issues upon installation. Now the newest version is always used.
+ - Issue #57 There was an issue where it would not update the global settings, but instead update settings.json.
+## [3.0.0] - 2021-10-04
+Major upgrade from the previous version. The major changes are that a config file is added, so a project does not need a Makefile to work.
+On top of this a new menu is introduced, which has build, clean build, flash, debug and change programmer commands.
+On top of this a lot of the internal structure has changes so it should be more robust.
+### Added
+ - Added a separate file for config options of the whole project
+ - Added a way to install all the build tools at once for STM32 for VSCode (Issue #26)
+ - Added an initial start-up check for Build tools
+ - Added a way to switch programmer using a quick pick.
+ - Added a side menu for STM32 for VSCode which activates when an .ioc file or an STM32-for-VSCode.config.yaml file is present.
+ - Issue #21 Added optimization arguments to the project configuration file.
+ - Issue #29 added support for static library inclusion in the config file.
+ - Issue #39 custom file locations can be added using the project configuration file.
+
+### Changes
+ - Openocd is now configured using and openocd.cfg file, which gives the user more freedom to change settings. (Issue #37)
+
+### Fixed
+ - A lot of minor fixes that went a long with refactoring most of the code base
+ - Added support for space escaping in the openocd and arm toolchain path in the makefile.
+ - Issue where it did not include libraries from the makefile (Issue #29)
+ - Fixed issue #41 by using a posix path in the makefile and adding space escaping.
+ - Fixed Issue #44 where the build task could not be tracked. The cause seemed to be an unresolved Promise.
+ - Fixed issue #47 compiler path was not added to c_cpp_properties.
+ - Fixed and issue where non floating point MCUs would not compile.
+
+## [2.2.4] - 2020-09-09
+### Fixed
+ - Issue #35 when adding the stdc++ library to the original makefile it did not take the ++ part
+
+## [2.2.3] - 2020-09-08
+### Fixed
+ - Fixed issue where the makefile did not respond well to relative paths for the gcc compiler.
+
+## [2.2.2] - 2020-09-07
+### Fixed
+ - Issue #25: Added absolute compiler path to c_cpp_properties.json
+
+## [2.2.1] - 2020-09-07
+### Added
+ - Issue #11 & Issue #33 : Add support for different programmers.
+	
+## [2.2.0] - 2020-09-04
+### Fixed
+ - Issue #32: Switched to g++ linker when linking C++ project.
+ - Issue with clean build on Windows where the remove command did not work
+ - Issue #25: Buggy IntelliSense, removed compiler in the c_cpp_properties.json, intellisense works fine without it.
+ - Issue #32: Did not use g++ linker when compiling library files. It now uses g++ linker when compiling C++
+
+### Added
+- Added support for new STM32 Devices in OpenOCD 0.10.0-20200310 (merge request #18 by seancsi)
+- Issue #22: Added support for the advanced project structure.
+- Support for libraries and automatic inclusion in libs directory (with support from seancsi)
+- Merge #31: Added github actions for testing (thanks to klaygomes)
+- Added testing to a lot of files to speed up feature implementation and stability.
+
+## [2.1.5] - 2020-03-13
+### Fixed
+ - Issue #15: Fixed overwrite off c_cpp_properties and retained added folders.
+ - Make exits before completion. This makes debugger not act on the new file.
+ - Fixed issue where deeper inclusions in Src or Inc did not have forward slash in windows
+
+### Added
+- Issue #9: Add an .stmignore file for ignoring globs.
+- Automatically ignore files in test and example in the lib folder (using default .stmignore file).
+
+## [2.0.5] - 2019-11-25
+### Fixed
+ - Fixed issue where the launch, c_cpp_properties and task files would not be created.
+
+## [2.0.4] - 2019-11-02
+### Fixed
+ - Fixed issue with clean build on linux (merged fix from Bonnee)
+ - Fixed autogenerated debug configuration fail
+ - Fixed Build terminal won't open again
+
+## [2.0.3] - 2019-10-28
+### Fixed
+ - Fixed an issue where the extension would not startup on flash
+
+## [2.0.2] - 2019-10-20
+### Fixed
+ - Fix addition of main.c on windows machines during a .cpp project
+ - Fix compilation issues when using STM32L031
+
+### Changed
+ - Switch from regular fs to VSCode's workspace fs
+
+## [2.0.1] - 2019-10-15
+### Fixed
+ - Fixed issue which could potentially crash the requirements check
+ - Fixed bug for not writing launch and json files when the .vscode folder was not present.
+ - Fixed issue with not showing pop-up for tools on Windows.
+ - Fixed path seperators are different on windows, copied style of STM32Cube generated makefile
+ - Fixed issue where sub directories of library files are not added on Windows, because of path seperators
+
+## [2.0.0] - 2019-10-07
+### Added
+ - Added support for task compilation using the build in extension commands.
+ - Added support for problem matching while compiling for STM.
+ - Added download link in the tool missing pop-up.
+ - Added brew install on OSX for the tool missing pop-up. 
+ - Added apt-get for linux for the tool missing pop-up.
+ - Added add path for the tool missing pop-up.
+ - Added full support to add the tool path in the extension settings.
+ - Added support to auto configure cortex-debug settings.
+ - Added internal tests for the extension.
+ - Added auto intellisense management for STM32 projects.
+
+### Changed
+- Stricter adherence to Src, Inc and Lib folders.
+- Libraries are added through the definition in the makefile for faster compilation and to not include superfluous .c files
+- Packaged the app.
+
+### Removed
+ - Removed dependency on the external STM32 for VSCode CLI.
+ - Removed dependency on the external ST-Flash tool.
+
+## [1.8.6] - 2017-07-30
+### Added
+
+### Changed
+
+### Fixed
+ - Because of packaging things went awry. Fixed through not using the package
+
+## [1.8.1] - 2017-07-30
+### Added
+
+### Changed
+
+### Fixed
+ - Packaging needed entry point in package.json to be changed.
+
+## [1.8.0] - 2017-07-23
+### Added
+ - Added support for Cortex-Debug configuration file for debugging.
+ - Added support for main.cpp file in conjunction with a main.c file, it will auto compile for the main.cpp [EXPERIMENTAL]
+
+### Changed
+ - Stopped overwriting makefile and created stm32make file instead.
+ - Stopped checking for requirements in the build CLI.
+
+### Fixed
+ - Stopped adding unnecessary .h files in includes.
+ - Stopped unnecessary remake of makefile.
+ - Fixed NPM package vulnerabilities.
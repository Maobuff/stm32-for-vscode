import * as Sinon from 'sinon';
import * as shelljs from 'shelljs';

import createMakefile, {
  createGCCPathOutput,
  createSingleLineStringList,
  createStringList
} from '../../CreateMakefile';
import { stm32ForVSCodeResult, testMakefileInfo } from '../fixtures/testSTMCubeMakefile';
import { suite, test } from 'mocha';

import MakeInfo from '../../types/MakeInfo';
import { expect } from 'chai';
import { platform } from 'process';

// TODO: add library testing in the mix. 
suite('CreateMakefile', () => {
  test('check for proper line endings on string list', () => {
    const testEntries = ['hi', 'hello', 'some/filename.txt'];
    const expectedResult = 'hello \\\nhi \\\nsome/filename.txt\n';
    const result = createStringList(testEntries);
    expect(result).to.equal(expectedResult);
  });

  test('single line stringlist', () => {
    const testArray = ['hello', 'beautiful', 'world'];
    const expectedResult = 'beautiful hello world ';
    const result = createSingleLineStringList(testArray);
    expect(result).to.equal(expectedResult);

  });
  test('outputs empty string on empty array', () => {
    const result = createStringList([]);
    expect(result).to.equal('');
  });
  test('if GCC Path is not added when gcc is in path', () => {
    const makeInfo = new MakeInfo();
    makeInfo.tools.armToolchainPath = '.';
    expect(createGCCPathOutput(makeInfo)).to.equal('');
  });
<<<<<<< HEAD
  test('if absolute gcc path is added when not a bin path', () => {
    const relativePath = platform === 'win32' ? '.\\somefolder\\arm-none-eabi' : './somefolder/arm-none-eabi';
    const posixOutputPath = '/usr/somefolder/arm-none-eabi';
    const fsOutputPath = platform === 'win32' ? '\\usr\\somefolder\\arm-none-eabi' : posixOutputPath;
    const gccOutputPath = platform === 'win32' ?
      `${fsOutputPath}\\arm-none-eabi-gcc` : `${fsOutputPath}/arm-none-eabi-gcc`;
    const whichFake = Sinon.fake.returns(gccOutputPath);
    Sinon.replace(shelljs, 'which', whichFake);

    const makeInfo = new MakeInfo();
    makeInfo.tools.armToolchainPath = relativePath;
    const output = createGCCPathOutput(makeInfo);
    expect(output).to.equal(`GCC_PATH=${posixOutputPath}`);
    expect(whichFake.calledOnce).to.be.true;
    Sinon.restore();
  });
=======
>>>>>>> 9af23b7a
  test('Create makefile matches template', () => {
    const result = createMakefile(testMakefileInfo);
    expect(result).to.equal(stm32ForVSCodeResult);
  });

});<|MERGE_RESOLUTION|>--- conflicted
+++ resolved
@@ -38,25 +38,6 @@
     makeInfo.tools.armToolchainPath = '.';
     expect(createGCCPathOutput(makeInfo)).to.equal('');
   });
-<<<<<<< HEAD
-  test('if absolute gcc path is added when not a bin path', () => {
-    const relativePath = platform === 'win32' ? '.\\somefolder\\arm-none-eabi' : './somefolder/arm-none-eabi';
-    const posixOutputPath = '/usr/somefolder/arm-none-eabi';
-    const fsOutputPath = platform === 'win32' ? '\\usr\\somefolder\\arm-none-eabi' : posixOutputPath;
-    const gccOutputPath = platform === 'win32' ?
-      `${fsOutputPath}\\arm-none-eabi-gcc` : `${fsOutputPath}/arm-none-eabi-gcc`;
-    const whichFake = Sinon.fake.returns(gccOutputPath);
-    Sinon.replace(shelljs, 'which', whichFake);
-
-    const makeInfo = new MakeInfo();
-    makeInfo.tools.armToolchainPath = relativePath;
-    const output = createGCCPathOutput(makeInfo);
-    expect(output).to.equal(`GCC_PATH=${posixOutputPath}`);
-    expect(whichFake.calledOnce).to.be.true;
-    Sinon.restore();
-  });
-=======
->>>>>>> 9af23b7a
   test('Create makefile matches template', () => {
     const result = createMakefile(testMakefileInfo);
     expect(result).to.equal(stm32ForVSCodeResult);
